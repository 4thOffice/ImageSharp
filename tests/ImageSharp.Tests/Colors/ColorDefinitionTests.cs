--- conflicted
+++ resolved
@@ -9,13 +9,10 @@
     using System.Linq;
     using System.Reflection;
 
-<<<<<<< HEAD
-=======
-    using ImageSharp.Colors.Spaces;
     using ImageSharp.PixelFormats;
 
->>>>>>> cf62f772
     using Xunit;
+
     public class ColorDefinitionTests
     {
         public static IEnumerable<string[]> ColorNames => typeof(NamedColors<Rgba32>).GetTypeInfo().GetFields().Select(x => new[] { x.Name });
