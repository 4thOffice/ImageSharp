--- conflicted
+++ resolved
@@ -1,22 +1,10 @@
 ﻿// Copyright (c) Six Labors and contributors.
 // Licensed under the Apache License, Version 2.0.
 
-<<<<<<< HEAD
-// ReSharper disable InconsistentNaming
-namespace ImageSharp.Tests
-{
-    using System;
-
-    using ImageSharp.Formats;
-    using ImageSharp.PixelFormats;
-
-    using Xunit;
-=======
 using System;
 using SixLabors.ImageSharp.Formats;
 using SixLabors.ImageSharp.PixelFormats;
 using Xunit;
->>>>>>> 9b34d096
 
 namespace SixLabors.ImageSharp.Tests
 {
