--- conflicted
+++ resolved
@@ -1,15 +1,6 @@
 ﻿// Copyright (c) Six Labors and contributors.
 // Licensed under the Apache License, Version 2.0.
 
-<<<<<<< HEAD
-namespace ImageSharp.Tests.Processing.Effects
-{
-    using ImageSharp.PixelFormats;
-    using ImageSharp.Processing.Processors;
-    using SixLabors.Primitives;
-    using Xunit;
-
-=======
 using SixLabors.ImageSharp.PixelFormats;
 using SixLabors.ImageSharp.Processing.Processors;
 using SixLabors.Primitives;
@@ -17,12 +8,10 @@
 
 namespace SixLabors.ImageSharp.Tests.Processing.Effects
 {
->>>>>>> 9b34d096
     public class BackgroundColorTest : BaseImageOperationsExtensionTest
     {
         [Fact]
         public void BackgroundColor_amount_BackgroundColorProcessorDefaultsSet()
-<<<<<<< HEAD
         {
             this.operations.BackgroundColor(Rgba32.BlanchedAlmond);
             var processor = this.Verify<BackgroundColorProcessor<Rgba32>>();
@@ -34,19 +23,6 @@
         [Fact]
         public void BackgroundColor_amount_rect_BackgroundColorProcessorDefaultsSet()
         {
-=======
-        {
-            this.operations.BackgroundColor(Rgba32.BlanchedAlmond);
-            var processor = this.Verify<BackgroundColorProcessor<Rgba32>>();
-
-            Assert.Equal(GraphicsOptions.Default, processor.GraphicsOptions);
-            Assert.Equal(Rgba32.BlanchedAlmond, processor.Value);
-        }
-
-        [Fact]
-        public void BackgroundColor_amount_rect_BackgroundColorProcessorDefaultsSet()
-        {
->>>>>>> 9b34d096
             this.operations.BackgroundColor(Rgba32.BlanchedAlmond, this.rect);
             var processor = this.Verify<BackgroundColorProcessor<Rgba32>>(this.rect);
 
@@ -59,19 +35,11 @@
         {
             this.operations.BackgroundColor(Rgba32.BlanchedAlmond, this.options);
             var processor = this.Verify<BackgroundColorProcessor<Rgba32>>();
-<<<<<<< HEAD
 
             Assert.Equal(this.options, processor.GraphicsOptions);
             Assert.Equal(Rgba32.BlanchedAlmond, processor.Value);
         }
 
-=======
-
-            Assert.Equal(this.options, processor.GraphicsOptions);
-            Assert.Equal(Rgba32.BlanchedAlmond, processor.Value);
-        }
-
->>>>>>> 9b34d096
         [Fact]
         public void BackgroundColor_amount_rect_options_BackgroundColorProcessorDefaultsSet()
         {
