﻿// <copyright file="RotateProcessor.cs" company="James Jackson-South">
// Copyright (c) James Jackson-South and contributors.
// Licensed under the Apache License, Version 2.0.
// </copyright>

namespace ImageProcessorCore.Processors
{
    using System.Numerics;
    using System.Threading.Tasks;

    /// <summary>
    /// Provides methods that allow the rotating of images.
    /// </summary>
    public class RotateProcessor : ImageSampler
    {
<<<<<<< HEAD
=======
        private Matrix3x2 processMatrix;

        /// <summary>
        /// The angle of processMatrix in degrees.
        /// </summary>
        private float angle;

>>>>>>> 860f82ca
        /// <inheritdoc/>
        public override int Parallelism { get; set; } = 1;

        /// <summary>
        /// Gets or sets the angle of processMatrix in degrees.
        /// </summary>
<<<<<<< HEAD
        public float Angle { get; set; }

        /// <summary>
        /// Gets or sets the center point.
        /// </summary>
        public Point Center { get; set; }

=======
        public float Angle
        {
            get
            {
                return this.angle;
            }

            set
            {
                this.angle = value;
            }
        }
>>>>>>> 860f82ca
        /// <summary>
        /// Gets or sets a value indicating whether to expand the canvas to fit the rotated image.
        /// </summary>
        public bool Expand { get; set; }

        /// <inheritdoc/>
        protected override void OnApply(ImageBase target, ImageBase source, Rectangle targetRectangle, Rectangle sourceRectangle)
        {
<<<<<<< HEAD
            if (this.Expand)
            {
                Point centre = this.Center == Point.Empty ? Rectangle.Center(sourceRectangle) : this.Center;
                Matrix3x2 rotation = Point.CreateRotation(centre, -this.Angle);
                Matrix3x2 invertedRotation;
                Matrix3x2.Invert(rotation, out invertedRotation);
                Rectangle bounds = ImageMaths.GetBoundingRectangle(source.Bounds, invertedRotation);
                target.SetPixels(bounds.Width, bounds.Height, new float[bounds.Width * bounds.Height * 4]);
=======
            processMatrix = Point.CreateRotation(new Point(0, 0), -this.angle);
            if (this.Expand)
            {
                processMatrix = Point.CreateRotation(new Point(0,0), -this.angle);
                ProcessMatrixHelper.CreateNewTarget(target, sourceRectangle,processMatrix);
>>>>>>> 860f82ca
            }
        }

        /// <inheritdoc/>
        protected override void Apply(ImageBase target, ImageBase source, Rectangle targetRectangle, Rectangle sourceRectangle, int startY, int endY)
        {
<<<<<<< HEAD
            int height = target.Height;
            int startX = 0;
            int endX = target.Width;
            Point centre = this.Center == Point.Empty ? Rectangle.Center(target.Bounds) : this.Center;

            //Matrix3x2 invertedRotation;
            Matrix3x2 rotation = Point.CreateRotation(centre, -this.Angle);
            //Matrix3x2.Invert(rotation, out invertedRotation);
            //Vector2 rightTop = Vector2.Transform(new Vector2(source.Width, 0), invertedRotation);
            //Vector2 leftBottom = Vector2.Transform(new Vector2(0, source.Height), invertedRotation);

            //if (this.Angle < 0)
            //{
            //    rotation = Point.CreateRotation(new Point((int)-leftBottom.X, (int)leftBottom.Y), -this.Angle);
            //}

            //if (this.Angle > 0)
            //{
            //    rotation = Point.CreateRotation(new Point((int)rightTop.X, (int)-rightTop.Y), -this.Angle);
            //}

            // Since we are not working in parallel we use full height and width 
            // of the first pass image.
            using (PixelAccessor sourcePixels = source.Lock())
            using (PixelAccessor targetPixels = target.Lock())
            {
                Parallel.For(
                    0,
                    height,
                    y =>
                        {
                            for (int x = startX; x < endX; x++)
                            {
                                Point rotated = Point.Rotate(new Point(x, y), rotation);
                                if (source.Bounds.Contains(rotated.X, rotated.Y))
                                {
                                    targetPixels[x, y] = sourcePixels[rotated.X, rotated.Y];
                                }
                            }

                            this.OnRowProcessed();
                        });
            }
=======
            var apply = ProcessMatrixHelper.Matrix3X2(target, source,processMatrix);
            Parallel.For(
                0,
                target.Height,
                y =>
                {
                    ProcessMatrixHelper.DrawHorizontalData(target, source, y, apply);
                    OnRowProcessed();
                });
>>>>>>> 860f82ca
        }
    }
}<|MERGE_RESOLUTION|>--- conflicted
+++ resolved
@@ -11,131 +11,61 @@
     /// <summary>
     /// Provides methods that allow the rotating of images.
     /// </summary>
-    public class RotateProcessor : ImageSampler
+    public class RotateProcessor : Matrix3x2Processor
     {
-<<<<<<< HEAD
-=======
+        /// <summary>
+        /// The tranform matrix to apply.
+        /// </summary>
         private Matrix3x2 processMatrix;
 
-        /// <summary>
-        /// The angle of processMatrix in degrees.
-        /// </summary>
-        private float angle;
-
->>>>>>> 860f82ca
         /// <inheritdoc/>
         public override int Parallelism { get; set; } = 1;
 
         /// <summary>
         /// Gets or sets the angle of processMatrix in degrees.
         /// </summary>
-<<<<<<< HEAD
         public float Angle { get; set; }
 
         /// <summary>
-        /// Gets or sets the center point.
-        /// </summary>
-        public Point Center { get; set; }
-
-=======
-        public float Angle
-        {
-            get
-            {
-                return this.angle;
-            }
-
-            set
-            {
-                this.angle = value;
-            }
-        }
->>>>>>> 860f82ca
-        /// <summary>
         /// Gets or sets a value indicating whether to expand the canvas to fit the rotated image.
         /// </summary>
-        public bool Expand { get; set; }
+        public bool Expand { get; set; } = true;
 
         /// <inheritdoc/>
         protected override void OnApply(ImageBase target, ImageBase source, Rectangle targetRectangle, Rectangle sourceRectangle)
         {
-<<<<<<< HEAD
+            processMatrix = Point.CreateRotation(new Point(0, 0), -this.Angle);
             if (this.Expand)
             {
-                Point centre = this.Center == Point.Empty ? Rectangle.Center(sourceRectangle) : this.Center;
-                Matrix3x2 rotation = Point.CreateRotation(centre, -this.Angle);
-                Matrix3x2 invertedRotation;
-                Matrix3x2.Invert(rotation, out invertedRotation);
-                Rectangle bounds = ImageMaths.GetBoundingRectangle(source.Bounds, invertedRotation);
-                target.SetPixels(bounds.Width, bounds.Height, new float[bounds.Width * bounds.Height * 4]);
-=======
-            processMatrix = Point.CreateRotation(new Point(0, 0), -this.angle);
-            if (this.Expand)
-            {
-                processMatrix = Point.CreateRotation(new Point(0,0), -this.angle);
-                ProcessMatrixHelper.CreateNewTarget(target, sourceRectangle,processMatrix);
->>>>>>> 860f82ca
+                CreateNewTarget(target, sourceRectangle, processMatrix);
             }
         }
 
         /// <inheritdoc/>
         protected override void Apply(ImageBase target, ImageBase source, Rectangle targetRectangle, Rectangle sourceRectangle, int startY, int endY)
         {
-<<<<<<< HEAD
-            int height = target.Height;
-            int startX = 0;
-            int endX = target.Width;
-            Point centre = this.Center == Point.Empty ? Rectangle.Center(target.Bounds) : this.Center;
+            Matrix3x2 matrix = GetCenteredMatrix(target, source, this.processMatrix);
 
-            //Matrix3x2 invertedRotation;
-            Matrix3x2 rotation = Point.CreateRotation(centre, -this.Angle);
-            //Matrix3x2.Invert(rotation, out invertedRotation);
-            //Vector2 rightTop = Vector2.Transform(new Vector2(source.Width, 0), invertedRotation);
-            //Vector2 leftBottom = Vector2.Transform(new Vector2(0, source.Height), invertedRotation);
-
-            //if (this.Angle < 0)
-            //{
-            //    rotation = Point.CreateRotation(new Point((int)-leftBottom.X, (int)leftBottom.Y), -this.Angle);
-            //}
-
-            //if (this.Angle > 0)
-            //{
-            //    rotation = Point.CreateRotation(new Point((int)rightTop.X, (int)-rightTop.Y), -this.Angle);
-            //}
-
-            // Since we are not working in parallel we use full height and width 
-            // of the first pass image.
             using (PixelAccessor sourcePixels = source.Lock())
             using (PixelAccessor targetPixels = target.Lock())
             {
                 Parallel.For(
                     0,
-                    height,
+                    target.Height,
                     y =>
+                    {
+                        for (int x = 0; x < target.Width; x++)
                         {
-                            for (int x = startX; x < endX; x++)
+                            Point transformedPoint = Point.Rotate(new Point(x, y), matrix);
+                            if (source.Bounds.Contains(transformedPoint.X, transformedPoint.Y))
                             {
-                                Point rotated = Point.Rotate(new Point(x, y), rotation);
-                                if (source.Bounds.Contains(rotated.X, rotated.Y))
-                                {
-                                    targetPixels[x, y] = sourcePixels[rotated.X, rotated.Y];
-                                }
+                                targetPixels[x, y] = sourcePixels[transformedPoint.X, transformedPoint.Y];
                             }
+                        }
 
-                            this.OnRowProcessed();
-                        });
+                        OnRowProcessed();
+                    });
             }
-=======
-            var apply = ProcessMatrixHelper.Matrix3X2(target, source,processMatrix);
-            Parallel.For(
-                0,
-                target.Height,
-                y =>
-                {
-                    ProcessMatrixHelper.DrawHorizontalData(target, source, y, apply);
-                    OnRowProcessed();
-                });
->>>>>>> 860f82ca
         }
     }
 }