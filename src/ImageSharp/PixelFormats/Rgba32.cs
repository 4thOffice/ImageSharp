﻿// <copyright file="Rgba32.cs" company="James Jackson-South">
// Copyright (c) James Jackson-South and contributors.
// Licensed under the Apache License, Version 2.0.
// </copyright>

namespace ImageSharp.PixelFormats
{
    using System.Numerics;
    using System.Runtime.CompilerServices;
    using System.Runtime.InteropServices;

    using ImageSharp.ColorSpaces;

    /// <summary>
    /// Packed pixel type containing four 8-bit unsigned normalized values ranging from 0 to 255.
    /// The color components are stored in red, green, blue, and alpha order.
    /// Ranges from &lt;0, 0, 0, 0&gt; to &lt;1, 1, 1, 1&gt; in vector form.
    /// </summary>
    /// <remarks>
    /// This struct is fully mutable. This is done (against the guidelines) for the sake of performance,
    /// as it avoids the need to create new values for modification operations.
    /// </remarks>
    [StructLayout(LayoutKind.Explicit)]
    public partial struct Rgba32 : IPixel<Rgba32>, IPackedVector<uint>
    {
        /// <summary>
        /// Gets or sets the red component.
        /// </summary>
        [FieldOffset(0)]
        public byte R;

        /// <summary>
        /// Gets or sets the green component.
        /// </summary>
        [FieldOffset(1)]
        public byte G;

        /// <summary>
        /// Gets or sets the blue component.
        /// </summary>
        [FieldOffset(2)]
        public byte B;

        /// <summary>
        /// Gets or sets the alpha component.
        /// </summary>
        [FieldOffset(3)]
        public byte A;

        /// <summary>
        /// The packed representation of the value.
        /// </summary>
        [FieldOffset(0)]
        public uint Rgba;

        /// <summary>
        /// The shift count for the red component
        /// </summary>
        private const int RedShift = 0;

        /// <summary>
        /// The shift count for the green component
        /// </summary>
        private const int GreenShift = 8;

        /// <summary>
        /// The shift count for the blue component
        /// </summary>
        private const int BlueShift = 16;

        /// <summary>
        /// The shift count for the alpha component
        /// </summary>
        private const int AlphaShift = 24;

        /// <summary>
        /// The maximum byte value.
        /// </summary>
        private static readonly Vector4 MaxBytes = new Vector4(255);

        /// <summary>
        /// The half vector value.
        /// </summary>
        private static readonly Vector4 Half = new Vector4(0.5F);

        /// <summary>
        /// Initializes a new instance of the <see cref="Rgba32"/> struct.
        /// </summary>
        /// <param name="r">The red component.</param>
        /// <param name="g">The green component.</param>
        /// <param name="b">The blue component.</param>
        /// <param name="a">The alpha component.</param>
        [MethodImpl(MethodImplOptions.AggressiveInlining)]
        public Rgba32(byte r, byte g, byte b, byte a = 255)
            : this()
        {
            this.R = r;
            this.G = g;
            this.B = b;
            this.A = a;
        }

        /// <summary>
        /// Initializes a new instance of the <see cref="Rgba32"/> struct.
        /// </summary>
        /// <param name="r">The red component.</param>
        /// <param name="g">The green component.</param>
        /// <param name="b">The blue component.</param>
        /// <param name="a">The alpha component.</param>
        [MethodImpl(MethodImplOptions.AggressiveInlining)]
        public Rgba32(float r, float g, float b, float a = 1)
            : this()
        {
            this.Pack(r, g, b, a);
        }

        /// <summary>
        /// Initializes a new instance of the <see cref="Rgba32"/> struct.
        /// </summary>
        /// <param name="vector">
        /// The vector containing the components for the packed vector.
        /// </param>
        [MethodImpl(MethodImplOptions.AggressiveInlining)]
        public Rgba32(Vector3 vector)
            : this()
        {
            this.Pack(ref vector);
        }

        /// <summary>
        /// Initializes a new instance of the <see cref="Rgba32"/> struct.
        /// </summary>
        /// <param name="vector">
        /// The vector containing the components for the packed vector.
        /// </param>
        [MethodImpl(MethodImplOptions.AggressiveInlining)]
        public Rgba32(Vector4 vector)
            : this()
        {
            this = PackNew(ref vector);
        }

        /// <summary>
        /// Initializes a new instance of the <see cref="Rgba32"/> struct.
        /// </summary>
        /// <param name="packed">
        /// The packed value.
        /// </param>
        [MethodImpl(MethodImplOptions.AggressiveInlining)]
        public Rgba32(uint packed)
            : this()
        {
            this.Rgba = packed;
        }

        /// <inheritdoc/>
        public uint PackedValue
        {
            [MethodImpl(MethodImplOptions.AggressiveInlining)]
            get => this.Rgba;

            [MethodImpl(MethodImplOptions.AggressiveInlining)]
            set => this.Rgba = value;
        }

        /// <summary>
        /// Allows the implicit conversion of an instance of <see cref="Rgb"/> to a
        /// <see cref="Rgba32"/>.
        /// </summary>
        /// <param name="color">
        /// The instance of <see cref="Rgb"/> to convert.
        /// </param>
        /// <returns>
        /// An instance of <see cref="Rgba32"/>.
        /// </returns>
        [MethodImpl(MethodImplOptions.AggressiveInlining)]
        public static implicit operator Rgba32(Rgb color)
        {
            return new Rgba32(color.R, color.G, color.B);
        }

        /// <summary>
        /// Compares two <see cref="Rgba32"/> objects for equality.
        /// </summary>
        /// <param name="left">
        /// The <see cref="Rgba32"/> on the left side of the operand.
        /// </param>
        /// <param name="right">
        /// The <see cref="Rgba32"/> on the right side of the operand.
        /// </param>
        /// <returns>
        /// True if the <paramref name="left"/> parameter is equal to the <paramref name="right"/> parameter; otherwise, false.
        /// </returns>
        [MethodImpl(MethodImplOptions.AggressiveInlining)]
        public static bool operator ==(Rgba32 left, Rgba32 right)
        {
            return left.Rgba == right.Rgba;
        }

        /// <summary>
        /// Compares two <see cref="Rgba32"/> objects for equality.
        /// </summary>
        /// <param name="left">The <see cref="Rgba32"/> on the left side of the operand.</param>
        /// <param name="right">The <see cref="Rgba32"/> on the right side of the operand.</param>
        /// <returns>
        /// True if the <paramref name="left"/> parameter is not equal to the <paramref name="right"/> parameter; otherwise, false.
        /// </returns>
        [MethodImpl(MethodImplOptions.AggressiveInlining)]
        public static bool operator !=(Rgba32 left, Rgba32 right)
        {
            return left.Rgba != right.Rgba;
        }

        /// <summary>
        /// Creates a new instance of the <see cref="Rgba32"/> struct.
        /// </summary>
        /// <param name="hex">
        /// The hexadecimal representation of the combined color components arranged
        /// in rgb, rgba, rrggbb, or rrggbbaa format to match web syntax.
        /// </param>
        /// <returns>
        /// The <see cref="Rgba32"/>.
        /// </returns>
        public static Rgba32 FromHex(string hex)
        {
            return ColorBuilder<Rgba32>.FromHex(hex);
        }

        /// <inheritdoc />
<<<<<<< HEAD
        [MethodImpl(MethodImplOptions.AggressiveInlining)]
        public BulkPixelOperations<Rgba32> CreateBulkOperations() => new BulkOperations();
=======
        public PixelOperations<Rgba32> CreateBulkOperations() => new PixelOperations();
>>>>>>> a87910a1

        /// <inheritdoc/>
        [MethodImpl(MethodImplOptions.AggressiveInlining)]
        public void PackFromBytes(byte x, byte y, byte z, byte w)
        {
            this.R = x;
            this.G = y;
            this.B = z;
            this.A = w;
        }

        /// <summary>
        /// Converts the value of this instance to a hexadecimal string.
        /// </summary>
        /// <returns>A hexadecimal string representation of the value.</returns>
        public string ToHex()
        {
            uint hexOrder = Pack(this.A, this.B, this.G, this.R);
            return hexOrder.ToString("X8");
        }

        /// <inheritdoc/>
        [MethodImpl(MethodImplOptions.AggressiveInlining)]
        public void ToXyzBytes(byte[] bytes, int startIndex)
        {
            bytes[startIndex] = this.R;
            bytes[startIndex + 1] = this.G;
            bytes[startIndex + 2] = this.B;
        }

        /// <inheritdoc/>
        [MethodImpl(MethodImplOptions.AggressiveInlining)]
        public void ToXyzwBytes(byte[] bytes, int startIndex)
        {
            bytes[startIndex] = this.R;
            bytes[startIndex + 1] = this.G;
            bytes[startIndex + 2] = this.B;
            bytes[startIndex + 3] = this.A;
        }

        /// <inheritdoc/>
        [MethodImpl(MethodImplOptions.AggressiveInlining)]
        public void ToZyxBytes(byte[] bytes, int startIndex)
        {
            bytes[startIndex] = this.B;
            bytes[startIndex + 1] = this.G;
            bytes[startIndex + 2] = this.R;
        }

        /// <inheritdoc/>
        [MethodImpl(MethodImplOptions.AggressiveInlining)]
        public void ToZyxwBytes(byte[] bytes, int startIndex)
        {
            bytes[startIndex] = this.B;
            bytes[startIndex + 1] = this.G;
            bytes[startIndex + 2] = this.R;
            bytes[startIndex + 3] = this.A;
        }

        /// <inheritdoc/>
        [MethodImpl(MethodImplOptions.AggressiveInlining)]
        public void PackFromVector4(Vector4 vector)
        {
            this.Pack(ref vector);
        }

        /// <inheritdoc/>
        [MethodImpl(MethodImplOptions.AggressiveInlining)]
        public Vector4 ToVector4()
        {
            return new Vector4(this.R, this.G, this.B, this.A) / MaxBytes;
        }

        /// <inheritdoc/>
        public override bool Equals(object obj)
        {
            return (obj is Rgba32) && this.Equals((Rgba32)obj);
        }

        /// <inheritdoc/>
        [MethodImpl(MethodImplOptions.AggressiveInlining)]
        public bool Equals(Rgba32 other)
        {
            return this.Rgba == other.Rgba;
        }

        /// <summary>
        /// Gets a string representation of the packed vector.
        /// </summary>
        /// <returns>A string representation of the packed vector.</returns>
        public override string ToString()
        {
            return this.ToVector4().ToString();
        }

        /// <inheritdoc/>
        public override int GetHashCode()
        {
            unchecked
            {
                int hashCode = this.R.GetHashCode();
                hashCode = (hashCode * 397) ^ this.G.GetHashCode();
                hashCode = (hashCode * 397) ^ this.B.GetHashCode();
                hashCode = (hashCode * 397) ^ this.A.GetHashCode();
                return hashCode;
            }
        }

        /// <summary>
        /// Packs the four floats into a <see cref="uint"/>.
        /// </summary>
        /// <param name="x">The x-component</param>
        /// <param name="y">The y-component</param>
        /// <param name="z">The z-component</param>
        /// <param name="w">The w-component</param>
        /// <returns>The <see cref="uint"/></returns>
        [MethodImpl(MethodImplOptions.AggressiveInlining)]
        private static uint Pack(byte x, byte y, byte z, byte w)
        {
            return (uint)(x << RedShift | y << GreenShift | z << BlueShift | w << AlphaShift);
        }

        /// <summary>
        /// Packs a <see cref="Vector4"/> into a color returning a new instance as a result.
        /// </summary>
        /// <param name="vector">The vector containing the values to pack.</param>
        /// <returns>The <see cref="Rgba32"/></returns>
        [MethodImpl(MethodImplOptions.AggressiveInlining)]
        private static Rgba32 PackNew(ref Vector4 vector)
        {
            vector *= MaxBytes;
            vector += Half;
            vector = Vector4.Clamp(vector, Vector4.Zero, MaxBytes);

            return new Rgba32((byte)vector.X, (byte)vector.Y, (byte)vector.Z, (byte)vector.W);
        }

        /// <summary>
        /// Packs the four floats into a color.
        /// </summary>
        /// <param name="x">The x-component</param>
        /// <param name="y">The y-component</param>
        /// <param name="z">The z-component</param>
        /// <param name="w">The w-component</param>
        [MethodImpl(MethodImplOptions.AggressiveInlining)]
        private void Pack(float x, float y, float z, float w)
        {
            Vector4 value = new Vector4(x, y, z, w);
            this.Pack(ref value);
        }

        /// <summary>
        /// Packs a <see cref="Vector3"/> into a uint.
        /// </summary>
        /// <param name="vector">The vector containing the values to pack.</param>
        [MethodImpl(MethodImplOptions.AggressiveInlining)]
        private void Pack(ref Vector3 vector)
        {
            Vector4 value = new Vector4(vector, 1);
            this.Pack(ref value);
        }

        /// <summary>
        /// Packs a <see cref="Vector4"/> into a color.
        /// </summary>
        /// <param name="vector">The vector containing the values to pack.</param>
        [MethodImpl(MethodImplOptions.AggressiveInlining)]
        private void Pack(ref Vector4 vector)
        {
            vector *= MaxBytes;
            vector += Half;
            vector = Vector4.Clamp(vector, Vector4.Zero, MaxBytes);

            this.R = (byte)vector.X;
            this.G = (byte)vector.Y;
            this.B = (byte)vector.Z;
            this.A = (byte)vector.W;
        }
    }
}<|MERGE_RESOLUTION|>--- conflicted
+++ resolved
@@ -227,12 +227,8 @@
         }
 
         /// <inheritdoc />
-<<<<<<< HEAD
-        [MethodImpl(MethodImplOptions.AggressiveInlining)]
-        public BulkPixelOperations<Rgba32> CreateBulkOperations() => new BulkOperations();
-=======
+        [MethodImpl(MethodImplOptions.AggressiveInlining)]
         public PixelOperations<Rgba32> CreateBulkOperations() => new PixelOperations();
->>>>>>> a87910a1
 
         /// <inheritdoc/>
         [MethodImpl(MethodImplOptions.AggressiveInlining)]
